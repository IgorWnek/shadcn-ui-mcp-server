#!/bin/bash

# Test script for shadcn-ui-mcp-server
# This script validates that the package is ready for npm publishing

set -e

echo "🧪 Testing shadcn-ui-mcp-server package..."

# Test 1: Help command
echo "✅ Testing --help flag..."
./build/index.js --help > /dev/null
echo "   Help command works!"

# Test 2: Version command
echo "✅ Testing --version flag..."
VERSION=$(./build/index.js --version)
echo "   Version: $VERSION"

# Test 3: Check if shebang works
echo "✅ Testing executable permissions..."
if [[ -x "./build/index.js" ]]; then
    echo "   File is executable!"
else
    echo "   ❌ File is not executable"
    exit 1
fi

# Test 4: Check package.json structure
echo "✅ Testing package.json structure..."
if [[ -f "package.json" ]]; then
    # Check if required fields exist
    if grep -q '"name":' package.json && \
       grep -q '"version":' package.json && \
       grep -q '"bin":' package.json && \
       grep -q '"main":' package.json; then
        echo "   Package.json has required fields!"
    else
        echo "   ❌ Package.json missing required fields"
        exit 1
    fi
else
    echo "   ❌ Package.json not found"
    exit 1
fi

# Test 5: Check if build files exist
echo "✅ Testing build files..."
REQUIRED_FILES=(
    "build/index.js"
<<<<<<< HEAD
    "build/handler.js" 
=======
    "build/handler.js"
>>>>>>> 154dad57
    "build/tools/index.js"
    "build/utils/axios.js"
)

for file in "${REQUIRED_FILES[@]}"; do
    if [[ -f "$file" ]]; then
        echo "   ✓ $file exists"
    else
        echo "   ❌ $file missing"
        exit 1
    fi
done

# Test 6: Check LICENSE and README
echo "✅ Testing documentation files..."
if [[ -f "LICENSE" ]] && [[ -f "README.md" ]]; then
    echo "   LICENSE and README.md exist!"
else
    echo "   ❌ LICENSE or README.md missing"
    exit 1
fi

# Test 7: Simulate npm pack (dry run)
echo "✅ Testing npm pack (dry run)..."
npm pack --dry-run > /dev/null 2>&1
echo "   npm pack simulation successful!"

echo ""
echo "🎉 All tests passed! Package is ready for publishing."
echo ""
echo "To publish to npm:"
echo "  1. npm login"
echo "  2. npm publish"
echo ""
echo "To test locally with npx:"
echo "  npx ./build/index.js --help"<|MERGE_RESOLUTION|>--- conflicted
+++ resolved
@@ -48,11 +48,9 @@
 echo "✅ Testing build files..."
 REQUIRED_FILES=(
     "build/index.js"
-<<<<<<< HEAD
-    "build/handler.js" 
-=======
+
     "build/handler.js"
->>>>>>> 154dad57
+
     "build/tools/index.js"
     "build/utils/axios.js"
 )
